// src/core/agentGraph.ts
import { StateGraph, START, END } from "@langchain/langgraph";
import { AgentState, AgentStateChannels } from "./agentState";
import { 
  EnhancePromptAgent, 
  TaskBreakdownAgent, 
  TaskReplanningAgent, 
  ActionAgent, 
  CompletionAgent,
} from "./agents";
import { WorkflowBuilder, WorkflowConfig } from "./WorkflowBuilder";
import { DynamicStructuredTool } from "@langchain/core/tools";
import { toolRegistry } from "./tools/registry";
import { createAgentTool } from "./toolkit";
import { BaseAgent } from "./BaseAgent";
import { EventEmitter, AgentEventPayload } from "./EventEmitter";
import { AgentConfig } from "./agentConfig";
import { createCustomAgentClass, CustomAgent } from "./CustomActionAgent";
<<<<<<< HEAD
import { getProviderKey, LlmProvider, ProcessedImage } from "./llm";
import { RAGSearchConfig } from "./tools/ragSearch";
=======
import { getProviderKey, LlmProvider } from "./llm";
import { RAGConfig } from "./tools/ragSearch";
>>>>>>> f8408fab
import { McpClient, McpConfig } from "./mcp";

export interface ReactAgentConfig {
  geminiKey?: string;
  openaiKey?: string;
  useEnhancedPrompt?: boolean; // New option to enable enhance prompt mode
  memory?: "in-memory" | "postgres" | "redis"; // Memory type to use
  enableToolSummary?: boolean; // Whether to get LLM summary of tool results (default: true)
  sessionId?: string; // Session ID for memory initialization
  braveApiKey?: string; // For web search tool
  heliconeKey?: string; // For OpenAI with Helicone
  useSubgraph?: boolean; // New option to enable subgraph mode
  rag?: RAGConfig;
  mcp?: McpConfig; // MCP server configuration
}

export interface AgentRequest {
  objective: string;
  prompt?: string;
  outputInstruction?: string;
  sessionId?: string;
  images?: ImageInput[];
}

export interface ImageInput {
  data: string | Buffer; // File path, base64 string, or Buffer
  mimeType?: string; // Optional MIME type (e.g., 'image/jpeg', 'image/png')
  detail?: 'auto' | 'low' | 'high'; // Image detail level for processing
}

export interface AgentResponse {
  conclusion: string;
  sessionId: string;
  fullState: AgentState;
  error?: string;
}

const routingFunction = (state: AgentState) => {
  const currentTask = state.tasks[state.currentTaskIndex];
  
  // Route to completion if no task or task contains "summarize"
  return (!currentTask || currentTask.toLowerCase().includes("summarize")) 
    ? "completion" 
    : "action";
};

export interface BuilderContext {
  config: ReactAgentConfig;
  runtimeConfig: Record<string, any>;
  memoryInstance: any;
  preferredProvider: "gemini" | "openai" | "anthropic" | "openrouter";
  eventEmitter: EventEmitter;
  initializeMemory: (memoryType: string) => Promise<any>;
  generateSessionId: () => string;
}

class ReactAgentBuilder {
  private graph: any;
  private compiledGraph: any;
  private actionSubgraph: any;
  private config: ReactAgentConfig;
  private runtimeConfig: Record<string, any> = {};
  private memoryInstance: any; // Internal memory instance
  private preferredProvider: "gemini" | "openai" | "anthropic" | "openrouter";
  private eventEmitter: EventEmitter; // Event emitter for agent events
  private mcpClient?: McpClient; // MCP client instance
  private mcpConfig?: McpConfig; // MCP client configuration


  constructor(config: ReactAgentConfig) {
    // check if config ofe geminiKey and openaiKey is provided
    if (!config.geminiKey && !config.openaiKey) {
      throw new Error("At least one API key (GEMINI_KEY or OPENAI_KEY) is required");
    }
    this.preferredProvider = config.geminiKey ? "gemini" : "openai";

    // Memory will be initialized in invoke if not provided

    // Initialize configuration
    this.compiledGraph = null;
    this.config = config;
    this.eventEmitter = new EventEmitter();

    // Initialize MCP client if configuration is provided
    if (config.mcp) {
      this.mcpClient = new McpClient(config.mcp);
      this.mcpConfig = config.mcp;
    }

    return this;
  }

  /**
   * Connect to MCP servers and discover tools
   * This is called automatically during build() if MCP is configured
   */
  private async initializeMcp(): Promise<void> {
    if (!this.mcpClient) {
      return;
    }

    try {
      console.log("🔌 Connecting to MCP servers...");
      await this.mcpClient.connect();
      
      console.log("🔍 Discovering MCP tools...");
      const mcpTools = await this.mcpClient.discoverTools();
      
      if (mcpTools.length > 0) {
        this.addTool(mcpTools);
        console.log(`✅ Registered ${mcpTools.length} MCP tools`);
      } else {
        console.log("ℹ️ No MCP tools found");
      }
    } catch (error) {
      console.error("❌ Failed to initialize MCP:", error);
    }
  }

  /**
   * Add MCP servers configuration after initialization
   */
  addMcpServers(mcpConfig: McpConfig): ReactAgentBuilder {
    if (!this.mcpClient) {
      this.mcpClient = new McpClient(mcpConfig);
    } else {
      if (!this.graph && this.mcpConfig) {
        this.mcpConfig.servers = [...this.mcpConfig.servers, ...mcpConfig.servers];
        this.mcpClient = new McpClient(this.mcpConfig);
      } else {
        console.warn("MCP client already initialized. Create a new ReactAgentBuilder instance to use different MCP configuration.");
      }
    }
    return this;
  }

  /**
   * Get MCP connection status
   */
  getMcpStatus(): Record<string, boolean> | null {
    return this.mcpClient?.getConnectionStatus() || null;
  }

  private async initializeMemory(memoryType: string) {
    try {
      const { createMemory } = await import("./memory");
      return createMemory({
        type: memoryType as "in-memory" | "postgresql" | "redis",
        options: {
          sessionId: this.config.sessionId,
        }
      });
    } catch (error) {
      console.warn("Failed to initialize memory:", error);
      return null;
    }
  }

  // NOTE: need to be replaced with createWorkflow
  replaceActionNode(actionNode: any) {
    this.actionSubgraph = actionNode;
    this.config.useSubgraph = true; // Ensure subgraph mode is enabled
    console.log("ReactAgentBuilder: Action node replaced with subgraph mode enabled");
    return this;
  }

  /**
   * Initialize or update runtime configuration (e.g., model, runtime options)
   * Returns this for chaining (HoC/builder pattern)
   */
  init(runtimeConfig: Record<string, any>) {
    this.runtimeConfig = runtimeConfig;

    if (runtimeConfig.selectedProvider) {
      this.preferredProvider = runtimeConfig.selectedProvider;
    }

    this.graph = null;
    this.compiledGraph = null;

    console.log("ReactAgentBuilder: Runtime configuration initialized", this.runtimeConfig);
    return this;
  }

  buildGraph() {
    if (!this.graph) {
      // Choose action node based on configuration
      const actionNode = this.config.useSubgraph ? this.actionSubgraph.execute : ActionAgent.execute;
      // Graph setup - Using static methods for cleaner architecture
      this.graph = new StateGraph({ channels: AgentStateChannels });
      if (this.config.useEnhancedPrompt) {
        this.graph.addNode("enhancePrompt", EnhancePromptAgent.execute);
      }
      this.graph
          .addNode("taskBreakdown", TaskBreakdownAgent.execute)
          .addNode("taskReplanning", TaskReplanningAgent.execute)
          .addNode("action", actionNode) // Dynamic node selection
          .addNode("completion", CompletionAgent.execute);

      if (this.config.useEnhancedPrompt) {
        this.graph
          .addEdge(START, "enhancePrompt")
          .addEdge("enhancePrompt", "taskBreakdown");
      } else {
        this.graph.addEdge(START, "taskBreakdown");
      }
      this.graph
          .addEdge("taskBreakdown", "action")
          .addEdge("action", "taskReplanning")
          .addConditionalEdges("taskReplanning", routingFunction)
          .addEdge("completion", END);
      // Compile the graph
      console.log(`ReactAgentBuilder: Using ${this.config.useSubgraph ? 'ActionSubgraph' : 'ActionAgent'} for action processing`);
      this.compiledGraph = this.graph.compile();
    }
    return this;
  }

  build() {
    // Initialize MCP first (async)
    const initializeMcpPromise = this.initializeMcp();
    
    this.buildGraph();
    console.log("ReactAgentBuilder: Graph built successfully");
    
    const builtState = {
      compiledGraph: this.compiledGraph,
      runtimeConfig: { ...this.runtimeConfig },
      preferredProvider: this.preferredProvider,
      mcpInitPromise: initializeMcpPromise, // Pass MCP initialization promise
    };

    return {
      invoke: (request: AgentRequest, config?: any): Promise<AgentResponse> => {
        return this._invoke(builtState, request, config);
      },
      runtimeConfig: builtState.runtimeConfig,
      config: this.config,
      getMcpStatus: () => this.getMcpStatus(),
      mcpCleanup: () => this.mcpCleanup(),
    };
  }

  /**
   * High-level invoke method that encapsulates initialization and execution
   */
  private async _invoke(
    builtState: { compiledGraph: any; runtimeConfig: Record<string, any>; preferredProvider: string; mcpInitPromise?: Promise<void>; },
    request: AgentRequest,
    config?: any
  ): Promise<AgentResponse> {
    try {
      // Wait for MCP initialization if it exists
      if (builtState.mcpInitPromise) {
        await builtState.mcpInitPromise;
      }

      // if request.objective is not provided, throw error
      if (!request.objective) {
        throw new Error("Objective is required to invoke the agent");
      }
      // check if this.compiledGraph is already compiled
      if (!builtState.compiledGraph) {
        // this.buildGraph();
        throw new Error("Graph need to have been built to invoke the agent");
      }
      // Generate session ID internally
      const sessionId = request.sessionId || this.generateSessionId();
      
      // Initialize memory if not provided
      if (!this.memoryInstance && this.config.memory) {
        this.memoryInstance = await this.initializeMemory(this.config.memory);
        console.log(`🧠 Memory initialized: ${this.config.memory}`);
      }
      
      // Process images if provided
      let processedImages: ProcessedImage[] = [];
      if (request.images && request.images.length > 0) {
        const { processImageInputs } = await import("./imageUtils");
        processedImages = await processImageInputs(request.images);
        console.log(`🖼️ Processed ${processedImages.length} images for multimodal input`);
      }
      
      // Create initial state from request
      const initialState: AgentState = {
        objective: request.objective,
        prompt: request.prompt || request.objective,
        outputInstruction: request.outputInstruction || "",
        images: processedImages,
        tasks: [],
        currentTaskIndex: 0,
        actionResults: [],
        actionedTasks: [],
        lastActionResult: undefined,
        objectiveAchieved: false,
        conclusion: undefined,
        agentPhaseHistory: [],
      };

      // Create execution config with instance-specific config
      const executionConfig = {
        configurable: {
          ...config?.configurable,
          ...builtState.runtimeConfig, // Merge runtime config
          selectedProvider: builtState.preferredProvider,
          selectedKey: this.config[
            (getProviderKey(builtState.preferredProvider as LlmProvider) as 'geminiKey' | 'openaiKey' | undefined) ?? 'geminiKey'
          ],
          heliconeKey: this.config.heliconeKey, // Pass helicone key
          sessionId: sessionId,
          eventEmitter: this.eventEmitter, // Pass event emitter
          memory: this.memoryInstance,
          enableToolSummary: this.config.enableToolSummary,
          braveApiKey: this.config.braveApiKey, // Pass instance-specific tool config
          agentConfig: { ...this.config, ...builtState.runtimeConfig },
        }
      };

      console.log("AgentBuilder execution started:", {
        objective: request.objective,
        sessionId: sessionId,
        provider: executionConfig.configurable.selectedProvider
      });

      // Execute the agent workflow
      const result = await builtState.compiledGraph.invoke(initialState, executionConfig);

      return {
        conclusion: result.conclusion,
        sessionId: sessionId,
        fullState: result,
      };

    } catch (error: any) {
      console.error("Agent execution failed:", {
        objective: request.objective,
        error: error.message,
        stack: error.stack
      });

      const sessionId = request.sessionId || this.generateSessionId();
      return {
        conclusion: "Agent execution failed",
        sessionId: sessionId,
        fullState: {} as AgentState,
        error: error.message,
      };
    }
  }

  /**
   * Call LLM with standardized configuration and automatic tool injection
   */
  async callLLM(
    prompt: string,
    options: {
      provider?: string;
      model?: string;
      apiKey?: string;
      heliconeKey?: string;
      sessionId?: string;
      memory?: any;
      enableToolSummary?: boolean;
      maxTokens?: number;
      temperature?: number;
      agentConfig?: any;
      additionalHeaders?: Record<string, string>;
      images?: ProcessedImage[];
    } = {}
  ): Promise<string> {
    const provider = options.provider || this.preferredProvider;
    if (!this.config.geminiKey && !this.config.openaiKey) {
      throw new Error("No API key configured from builder");
    }
    const apiKey = options.apiKey || (provider === "gemini" ? this.config.geminiKey : this.config.openaiKey);

    // Merge config for BaseAgent.callLLM
    const mergedConfig = {
      configurable: {
        ...this.runtimeConfig,
        ...options,
        selectedProvider: provider,
        selectedKey: apiKey,
        heliconeKey: options.heliconeKey || this.config.heliconeKey,
        sessionId: options.sessionId || this.config.sessionId,
        memory: options.memory || this.memoryInstance,
        enableToolSummary: options.enableToolSummary ?? this.config.enableToolSummary,
        model: options.model,
        agentConfig: options.agentConfig || this.config,
      }
    };

    return BaseAgent.callLLM(
      prompt,
      mergedConfig,
      options.additionalHeaders,
      options.images
    );
  }

  /**
   * Generate a unique session ID for tracking
   */
  private generateSessionId(): string {
    const randomPart = Math.random().toString(36).slice(2, 6).toUpperCase();
    const ms = new Date().getMilliseconds().toString().padStart(3, "0");
    return `${randomPart}_${ms}`;
  }

  /**
   * Add custom tools to this agent instance
   * Accepts array of tools and acts as a bridge to toolRegistry
   */
  addTool(tools: DynamicStructuredTool[]): ReactAgentBuilder {
    
    // ✅ Handle array of tools
    tools.forEach(tool => {
      toolRegistry.register({
        tool,
        isAvailable: () => true, // Always available for custom tools
      });
      console.log(`✅ Added custom tool: ${tool.name}`);
    });
    
    return this;
  }

  /**
   * Update configuration after initialization
   */
  updateConfig(newConfig: Partial<ReactAgentConfig>) {
    this.config = { ...this.config, ...newConfig };
    return this;
  }

  /**
   * Legacy method for backward compatibility
   */
  compile() {
    if (!this.compiledGraph) {
        // Compile the graph if not already done
        this.buildGraph();
    }
    return this.compiledGraph;
  }

  /**
   * Event handling methods
   * Allows subscribing to agent events
   */
  public on(event: string, handler: (payload: AgentEventPayload) => void) {
    this.eventEmitter.on(event, handler);
  }
  public off(event: string, handler: (payload: AgentEventPayload) => void) {
    this.eventEmitter.off(event, handler);
  }


  /**
   * Create custom workflow with custom agent and graph
   */
  public createWorkflow(name: string, config?: WorkflowConfig ): WorkflowBuilder {


    const workflow = WorkflowBuilder.create(name, this)

    if (config) {
      workflow.withConfig(config)
    }

    return workflow;

  }

  /**
   * Create a custom agent to be used in the custom workflow
   */
  public createAgent(options: AgentConfig): CustomAgent {
    // Validate the required agent configuration properties
    if (!options.name || !options.model || !options.description || !options.provider) {
      throw new Error("Agent configuration must include name, model, provider and description.");
    }

    const selectedKey = options.apiKey ||  this.config[
      (getProviderKey(options.provider as LlmProvider) as 'geminiKey' | 'openaiKey' | undefined) ?? 'geminiKey'
    ] 

    // Use the factory to create a new agent class based on the provided configuration.
    // This class is a self-contained unit of logic that can be used in any workflow.
    return createCustomAgentClass({...options, apiKey: selectedKey});
  }

  public getContext(): BuilderContext {
    return {
      config: this.config,
      runtimeConfig: this.runtimeConfig,
      memoryInstance: this.memoryInstance,
      preferredProvider: this.preferredProvider,
      eventEmitter: this.eventEmitter,
      initializeMemory: this.initializeMemory.bind(this),
      generateSessionId: this.generateSessionId.bind(this),
    };
  }

  /**
   * Cleanup method to disconnect from MCP servers
   * Should be called when the agent is no longer needed
   */
  async mcpCleanup(): Promise<void> {
    if (this.mcpClient) {
      await this.mcpClient.disconnect();
    }
  }
}

export {
  ReactAgentBuilder,
  createAgentTool,
};

export type {
  McpServerConfig,
  McpConfig,
} from "./mcp";
export type { AgentState, ProcessedImage } from "./agentState";
export { AgentStateChannels } from "./agentState";
export { processImageInputs, processImageInput } from "./imageUtils";<|MERGE_RESOLUTION|>--- conflicted
+++ resolved
@@ -16,13 +16,8 @@
 import { EventEmitter, AgentEventPayload } from "./EventEmitter";
 import { AgentConfig } from "./agentConfig";
 import { createCustomAgentClass, CustomAgent } from "./CustomActionAgent";
-<<<<<<< HEAD
 import { getProviderKey, LlmProvider, ProcessedImage } from "./llm";
-import { RAGSearchConfig } from "./tools/ragSearch";
-=======
-import { getProviderKey, LlmProvider } from "./llm";
 import { RAGConfig } from "./tools/ragSearch";
->>>>>>> f8408fab
 import { McpClient, McpConfig } from "./mcp";
 
 export interface ReactAgentConfig {
