// src/utilities.ts
import { ChatGoogleGenerativeAI } from "@langchain/google-genai";
import { ChatOpenAI } from "@langchain/openai";
import { DynamicStructuredTool } from "@langchain/core/tools";
import { InMemoryChatMessageHistory } from "@langchain/core/chat_history";
import { SystemMessage, HumanMessage, AIMessage, ToolMessage } from "@langchain/core/messages";

export interface LlmCallOptions {
  provider: LlmProvider;
  model?: string;
  maxTokens?: number;
  tools?: DynamicStructuredTool[];
<<<<<<< HEAD
  memory?: any; // Memory context for smart retrieval
  enableToolSummary?: boolean; // Whether to get LLM summary of tool results (default: true)
  observability?: ObservabilityConfig;
  images?: ProcessedImage[]; // Processed image data for multimodal input
}

export interface ProcessedImage {
  url: string; // Base64 data URL
  detail?: 'auto' | 'low' | 'high';
=======
  enableToolSummary?: boolean;
>>>>>>> 9d6f3f4e
}

export interface ObservabilityConfig {
  heliconeKey?: string;
  cacheEnabled?: boolean;
  additionalHeaders?: Record<string, string>;
}

export function getProviderKey(provider: LlmProvider): string {  
  switch (provider) {
    case "gemini":
      return "geminiKey";
    case "openai":
      return "openaiKey";
    case "openrouter":
      return "openrouterKey";
    default:
      return 'geminiKey'
  }
}

const memoryStore: Record<string, InMemoryChatMessageHistory> = {};

function getObservabilityConfig(options: LlmCallOptions) : Record<string, string> | undefined {

  if (!options?.observability) {
    throw new Error("Observability is not set in options");
  }

  const observability = options.observability as ObservabilityConfig;


  const heliconeApiKey = observability.heliconeKey;

  if (!heliconeApiKey) {
    throw new Error("Helicone API key is not set in options");
  }

  const headers: Record<string, string> = {};

  headers["Helicone-Auth"] = `Bearer ${heliconeApiKey}`;

  // Apply observability settings
  if (observability.additionalHeaders) {
    Object.assign(headers, observability.additionalHeaders);
  }

  if (observability.userId) {
    headers["Helicone-User-Id"] = observability.userId;
  }

  if (observability.cacheEnabled !== undefined) {
    headers["Helicone-Cache-Enabled"] = String(observability.cacheEnabled);
  }


  if (options.sessionId) {
    headers["Helicone-Session-Id"] = options.sessionId;
  }

  if (observability.sessionName) {
    headers["Helicone-Session-Name"] = observability.sessionName;
  } else {
    headers["Helicone-Session-Name"] = `Session-${options.sessionId || Date.now()}`;
  }

  return headers;
}

function buildConfig(options: LlmCallOptions) {

  if (!options.observability?.enabled) {
    switch (options.provider) {
      case "openai":
        return {
          defaultHeaders: options.addHeaders || {},
        }
      case "openrouter":
        return {
          baseURL: "https://openrouter.ai/api/v1",
          defaultHeaders: {
            "Authorization": `Bearer ${options.apiKey}`,
            ...(options.addHeaders || {})
          }
        }
      default:
        throw new Error(`This provider ${options.provider} does not have config`);
    }
  }


  const observabilityConfig = getObservabilityConfig(options);

  const headers = {
    ...observabilityConfig,
    ...(options.addHeaders || {})
  }

  let baseURL: string;

  switch (options.provider) {
    case "openai":
      baseURL = "https://oai.helicone.ai/v1";
      break;
    case "openrouter":
      baseURL = "https://openrouter.helicone.ai/api/v1";
      headers["Authorization"] = `Bearer ${options.apiKey}`;
      break;
    default:
      throw new Error(`This provider ${options.provider} does not have config`);
  }

  return {
    baseURL,
    defaultHeaders: headers
  }
}

function getLLMModel(options: LlmCallOptions) {
  const { provider, model, temperature, maxTokens } = options;

  const tools = getToolsArray(options.tools);

  if (!options.apiKey) throw new Error("API_KEY is not set in options");

  switch (provider) {
    case "gemini":
      return new ChatGoogleGenerativeAI({
        apiKey: options.apiKey,
        model: model || "gemini-2.0-flash",
        maxOutputTokens: maxTokens ?? 2048,
      }).bindTools(tools);
    case "openai":
      const openaiConfig = buildConfig(options);
      return new ChatOpenAI({
        apiKey: options.apiKey,
        model: model || "gpt-4o-mini",
        temperature: temperature ?? 1,
        // maxTokens: maxTokens ?? 2048,
        configuration: {
          ...openaiConfig,
        },
      }).bindTools(tools);
    case "openrouter":
      const openrouterConfig = buildConfig(options);
      return new ChatOpenAI({
        apiKey: options.apiKey,
        model: model || "openai/gpt-4o-mini",
        temperature: temperature ?? 1,
        // maxTokens: maxTokens ?? 2048,
        configuration: {
          ...openrouterConfig,
        },
      }).bindTools(tools);
    // You can add more cases for other providers here if needed
    default:
      throw new Error(`Unknown provider: ${provider}`);
  }
}

function getToolsArray(tools?: DynamicStructuredTool[]): DynamicStructuredTool[] {
  return tools || [];
}

export async function llmCall(
  input: string,
  options: LlmCallOptions
): Promise<string> {
  const llmModel = getLLMModel(options);
  const tools = getToolsArray(options.tools);
  const sessionId = options.sessionId || `default-${Date.now()}`;

  if (!memoryStore[sessionId]) {
    memoryStore[sessionId] = new InMemoryChatMessageHistory();
  }

  try {
    // Resolve memory references in input before processing
    const resolvedInput = await resolveMemoryReferencesInText(input, options.memory);

    // Prepare messages for LLM
    const history = await memoryStore[sessionId].getMessages();
    const systemMessage = new SystemMessage(`You are a helpful assistant with access to tools. Use tools intelligently when they would provide better, more accurate, or more comprehensive answers. If you need previous agent results, look for memory references in the format "@in-memory_AgentName_result_key" and pass them as tool arguments.`);
    
    // Create multimodal user message if images are provided
    let userMessage: HumanMessage;
    if (options.images && options.images.length > 0) {
      // Create multimodal content based on provider
      if (options.provider === 'gemini') {
        // Google Gemini format - based on LangChain's MessageContentComplex format
        const content = [
          { type: "text", text: resolvedInput },
          ...options.images.map(image => ({
            type: "image_url",
            image_url: image.url
          }))
        ];
        
        userMessage = new HumanMessage({ content });
      } else {
        // OpenAI format - uses nested image_url structure with detail
        const content = [
          { type: "text", text: resolvedInput },
          ...options.images.map(image => ({
            type: "image_url",
            image_url: {
              url: image.url,
              detail: image.detail || 'auto'
            }
          }))
        ];
        
        userMessage = new HumanMessage({ content });
      }
    } else {
      // Text-only message
      userMessage = new HumanMessage(resolvedInput);
    }
    
    const messages = [
      systemMessage,
      ...history,
      userMessage
    ];

    // Get initial LLM response
    const response = await llmModel.invoke(messages) as AIMessage;
    await memoryStore[sessionId].addMessage(userMessage);

    // Handle tool calls if present
    if (response.tool_calls && response.tool_calls.length > 0) {
      const toolResult = await processToolCalls(
        response,
        llmModel,
        tools,
        sessionId,
        options.memory,
        5, // NOTE: This is the limit of tool calls iteration to prevent infinite loop
        options.enableToolSummary
      );

      // Return appropriate result based on enableToolSummary setting
      if (Array.isArray(toolResult)) {
        // Raw tool results (no LLM summary)
        return toolResult.map(msg => msg.content).join('\n\n');
      } else {
        // LLM summary of tool results
        return typeof toolResult.content === "string"
          ? toolResult.content
          : JSON.stringify(toolResult.content);
      }
    } else {
      // No tool calls - return direct response
      await memoryStore[sessionId].addMessage(response);
      return typeof response.content === "string"
        ? response.content
        : JSON.stringify(response.content);
    }

  } catch (e: any) {
    console.error(`LLM call error:`, e);
    return `${options.provider === "gemini" ? "Gemini" : "OpenAI"} error: ${e.message}`;
  }
}

async function processToolCalls(
  initialResponse: AIMessage,
  llmModel: any,
  tools: DynamicStructuredTool[],
  sessionId: string,
  memory?: any,
  maxIterations: number = 5,
  enableToolSummary: boolean = true
): Promise<AIMessage | ToolMessage[]> {
  let currentResponse = initialResponse;
  let toolMessages: ToolMessage[] = [];
  let iteration = 0;

  // Process tool calls iteratively
  while (currentResponse.tool_calls && currentResponse.tool_calls.length > 0 && iteration < maxIterations) {
    console.log(`🔄 Processing tool calls - iteration ${iteration + 1}/${maxIterations}`);

    // Store current response in memory
    await memoryStore[sessionId].addMessage(currentResponse);

    // Execute all tool calls
    toolMessages = await executeAllToolCalls(currentResponse.tool_calls, tools, memory);

    // Store tool results in memory
    await memoryStore[sessionId].addMessages(toolMessages);

    // Get next response based on enableToolSummary setting
    if (enableToolSummary) {
      // Get LLM summary of tool results
      const updatedHistory = await memoryStore[sessionId].getMessages();
      currentResponse = await llmModel.invoke(updatedHistory);
    } else {
      // Stop iteration and return raw tool results
      break;
    }

    iteration++;
  }

  // Handle max iterations warning
  if (iteration >= maxIterations && currentResponse.tool_calls && currentResponse.tool_calls.length > 0) {
    console.warn(`⚠️ Reached maximum tool call iterations (${maxIterations}). Stopping to prevent infinite loop.`);
  }

  // Return appropriate result
  if (enableToolSummary) {
    // Store final response and return LLM summary
    await memoryStore[sessionId].addMessage(currentResponse);
    return currentResponse;
  } else {
    // Return raw tool results
    return toolMessages;
  }
}

async function executeAllToolCalls(
  toolCalls: any[],
  tools: DynamicStructuredTool[],
  memory?: any
): Promise<ToolMessage[]> {
  const toolMessages: ToolMessage[] = [];

  for (const toolCall of toolCalls) {
    try {
      const toolResult = await executeTool(toolCall.name, toolCall.args, tools, memory);
      console.log(`✅ Tool ${toolCall.name} executed successfully`);

      const toolMessage = new ToolMessage({
        content: toolResult,
        tool_call_id: toolCall.id as string,
      });

      toolMessages.push(toolMessage);
    } catch (error) {
      console.error(`❌ Tool execution failed for ${toolCall.name}:`, error);
      const errorMessage = new ToolMessage({
        content: `Error executing ${toolCall.name}: ${error}`,
        tool_call_id: toolCall.id as string,
      });

      toolMessages.push(errorMessage);
    }
  }

  return toolMessages;
}

async function executeTool(
  toolName: string,
  toolArgs: any,
  tools: DynamicStructuredTool[],
  memory?: any
): Promise<string> {
  const tool = tools.find(tool => tool.name === toolName);
  if (!tool) throw new Error(`Tool ${toolName} not found`);

  // Smart retrieval: Resolve agent memory references in tool arguments
  if (memory) {
    const resolvedArgs = await resolveMemoryReferences(toolArgs, memory);
    return tool.invoke(resolvedArgs);
  }

  return tool.invoke(toolArgs);
}

async function resolveMemoryReferencesInText(text: string, memory: any): Promise<string> {
  if (!text || !memory) return text;

  // Find all memory references in the text
  const memoryKeyRegex = /@in-memory_[^\s\n]+/g;
  const memoryKeys = text.match(memoryKeyRegex) || [];

  let resolvedText = text;

  for (const memoryKey of memoryKeys) {
    try {
      console.log(`🔍 Resolving memory reference in text: ${memoryKey}`);
      const data = await memory.retrieve(memoryKey);
      const actualResult = data?.result || memoryKey;

      // Replace the memory key with the actual result
      resolvedText = resolvedText.replace(memoryKey, actualResult);
    } catch (error) {
      console.error(`❌ Failed to resolve memory reference ${memoryKey}:`, error);
      // Keep the original reference if resolution fails
    }
  }

  return resolvedText;
}

async function resolveMemoryReferences(args: any, memory: any): Promise<any> {
  if (!args || !memory) return args;

  console.log(`🔍 Resolving agent memory references in tool arguments: ${JSON.stringify(args)}`);

  // Handle different argument types
  if (typeof args === 'string' && args.startsWith('@in-memory_')) {
    // Agent result memory reference
    console.log(`🔍 Resolving agent memory reference: ${args}`);
    const data = await memory.retrieve(args);
    return data?.result || args;
  }

  if (typeof args === 'object') {
    // Handle object with potential memory references
    const resolved: any = {};
    for (const [key, value] of Object.entries(args)) {
      if (typeof value === 'string' && value.startsWith('@in-memory_')) {
        console.log(`🔍 Resolving memory reference in ${key}: ${value}`);
        const data = await memory.retrieve(value);
        resolved[key] = data?.result || value;
      } else {
        resolved[key] = value;
      }
    }
    return resolved;
  }

  return args;
}<|MERGE_RESOLUTION|>--- conflicted
+++ resolved
@@ -10,7 +10,6 @@
   model?: string;
   maxTokens?: number;
   tools?: DynamicStructuredTool[];
-<<<<<<< HEAD
   memory?: any; // Memory context for smart retrieval
   enableToolSummary?: boolean; // Whether to get LLM summary of tool results (default: true)
   observability?: ObservabilityConfig;
@@ -20,9 +19,6 @@
 export interface ProcessedImage {
   url: string; // Base64 data URL
   detail?: 'auto' | 'low' | 'high';
-=======
-  enableToolSummary?: boolean;
->>>>>>> 9d6f3f4e
 }
 
 export interface ObservabilityConfig {
